/*
<<<<<<< HEAD
 * Copyright 2003-2005 The Apache Software Foundation.
 *
 * Licensed under the Apache License, Version 2.0 (the "License");
 * you may not use this file except in compliance with the License.
 * You may obtain a copy of the License at
=======
 * Licensed to the Apache Software Foundation (ASF) under one or more
 * contributor license agreements.  See the NOTICE file distributed with
 * this work for additional information regarding copyright ownership.
 * The ASF licenses this file to You under the Apache License, Version 2.0
 * (the "License"); you may not use this file except in compliance with
 * the License.  You may obtain a copy of the License at
>>>>>>> 468f6f96
 *
 *   http://www.apache.org/licenses/LICENSE-2.0
 *
 * Unless required by applicable law or agreed to in writing, software
 * distributed under the License is distributed on an "AS IS" BASIS,
 * WITHOUT WARRANTIES OR CONDITIONS OF ANY KIND, either express or implied.
 * See the License for the specific language governing permissions and
 * limitations under the License.
 * 
 */

package org.apache.jmeter.protocol.tcp.sampler;

import java.io.File;
import java.io.FileInputStream;
import java.io.FileNotFoundException;
import java.io.IOException;
import java.io.InputStream;
import java.io.OutputStream;
import java.net.Socket;
import java.net.UnknownHostException;
import java.util.HashMap;
import java.util.Map;
import java.util.Properties;

import org.apache.jmeter.config.ConfigTestElement;
import org.apache.jmeter.util.JMeterUtils;
import org.apache.jmeter.samplers.AbstractSampler;
import org.apache.jmeter.samplers.Entry;
import org.apache.jmeter.samplers.SampleResult;
import org.apache.jmeter.testelement.ThreadListener;
import org.apache.jorphan.logging.LoggingManager;
import org.apache.jorphan.util.JOrphanUtils;
import org.apache.log.Logger;

/**
 * A sampler which understands Tcp requests.
 * 
 */
public class TCPSampler extends AbstractSampler implements ThreadListener {
	private static final Logger log = LoggingManager.getLoggerForClass();

	public final static String SERVER = "TCPSampler.server"; //$NON-NLS-1$

	public final static String PORT = "TCPSampler.port"; //$NON-NLS-1$

	public final static String FILENAME = "TCPSampler.filename"; //$NON-NLS-1$

	public final static String CLASSNAME = "TCPSampler.classname";//$NON-NLS-1$

	public final static String NODELAY = "TCPSampler.nodelay"; //$NON-NLS-1$

	public final static String TIMEOUT = "TCPSampler.timeout"; //$NON-NLS-1$

	public final static String REQUEST = "TCPSampler.request"; //$NON-NLS-1$

<<<<<<< HEAD
=======
	public final static String RE_USE_CONNECTION = "TCPSampler.reUseConnection"; //$NON-NLS-1$

	private final static String TCPKEY = "TCP"; //$NON-NLS-1$ key for HashMap

	private final static String ERRKEY = "ERR"; //$NON-NLS-1$ key for HashMap

>>>>>>> 468f6f96
	// If set, this is the regex that is used to extract the status from the
	// response
	// NOT implemented yet private final static String STATUS_REGEX =
	// JMeterUtils.getPropDefault("tcp.status.regex","");

	// Otherwise, the response is scanned for these strings
	private final static String STATUS_PREFIX = JMeterUtils.getPropDefault("tcp.status.prefix", "");

	private final static String STATUS_SUFFIX = JMeterUtils.getPropDefault("tcp.status.suffix", "");

	private final static String STATUS_PROPERTIES = JMeterUtils.getPropDefault("tcp.status.properties", "");

	private final static Properties statusProps = new Properties();

	private static boolean haveStatusProps = false;

	static {
		log.debug("Protocol Handler name=" + getClassname());
		log.debug("Status prefix=" + STATUS_PREFIX);
		log.debug("Status suffix=" + STATUS_SUFFIX);
		log.debug("Status properties=" + STATUS_PROPERTIES);
		if (STATUS_PROPERTIES.length() > 0) {
			File f = new File(STATUS_PROPERTIES);
			FileInputStream fis = null;
			try {
				fis = new FileInputStream(f);
				statusProps.load(fis);
				log.debug("Successfully loaded properties");
				haveStatusProps = true;
			} catch (FileNotFoundException e) {
				log.debug("Property file not found");
			} catch (IOException e) {
				log.debug("Property file error " + e.toString());
			} finally {
				JOrphanUtils.closeQuietly(fis);
			}
		}
	}

	/*
     * The cache of TCP Connections - key is "hostname:port".
     * The hostname is used as-is - no case conversion is done.
     * This allows for more than one connection to a single host if required. 
     */
	private static ThreadLocal tp = new ThreadLocal() {
		protected Object initialValue() {
			return new HashMap();
		}
	};

	private transient TCPClient protocolHandler;
    
    private transient String hashKey=null; // key for cache
    
    // Must save host details in case need to re-establish connection
    private transient String hostName=null;
    private transient int portNumber=-1;
    private transient Exception except=null; // Used to pass back error from getSocket()

	public TCPSampler() {
		log.debug("Created " + this);
		protocolHandler = getProtocol();
		log.debug("Using Protocol Handler: " + protocolHandler.getClass().getName());
	}

	private Socket getSocket() {
        // Is this the first call? If so, set up the socket details
        if (hashKey == null){
            hostName = getServer();
            portNumber = getPort();
            hashKey=hostName + ":" + portNumber;
            log.debug("Initialising socket "+hashKey);
        }
		Map cp = (Map) tp.get();
<<<<<<< HEAD
		Socket con = (Socket) cp.get(hashKey);
		if (con != null) {
			log.debug(this + " Reusing connection " + con); //$NON-NLS-1$
			return con;
=======
		Socket con = null;
		if (isReUseConnection()) {
			con = (Socket) cp.get(TCPKEY);
			if (con != null) {
				log.debug(this + " Reusing connection " + con); //$NON-NLS-1$
				return con;
			}
>>>>>>> 468f6f96
		}

		// Not in cache, so create new one and cache it
		try {
			con = new Socket(hostName, portNumber);
			con.setSoTimeout(getTimeout());
			con.setTcpNoDelay(getNoDelay());

			log.debug(this + "  Timeout " + getTimeout() + " NoDelay " + getNoDelay()); //$NON-NLS-1$
			log.debug("Created new connection " + con); //$NON-NLS-1$
<<<<<<< HEAD
			cp.put(hashKey, con);
=======
			cp.put(TCPKEY, con);
>>>>>>> 468f6f96
		} catch (UnknownHostException e) {
			log.warn("Unknown host for " + getLabel(), e);//$NON-NLS-1$
            except=e;
		} catch (IOException e) {
			log.warn("Could not create socket for " + getLabel(), e); //$NON-NLS-1$
            except=e;
		}
		return con;
	}

	public String getUsername() {
		return getPropertyAsString(ConfigTestElement.USERNAME);
	}

	public String getPassword() {
		return getPropertyAsString(ConfigTestElement.PASSWORD);
	}

	public void setServer(String newServer) {
		this.setProperty(SERVER, newServer);
	}

	public String getServer() {
		return getPropertyAsString(SERVER);
	}

	public void setReUseConnection(String newServer) {
		this.setProperty(RE_USE_CONNECTION, newServer);
	}

	public boolean isReUseConnection() {
		return getPropertyAsBoolean(RE_USE_CONNECTION);
	}

	public void setPort(String newFilename) {
		this.setProperty(PORT, newFilename);
	}

	public int getPort() {
		return getPropertyAsInt(PORT);
	}

	public void setFilename(String newFilename) {
		this.setProperty(FILENAME, newFilename);
	}

	public String getFilename() {
		return getPropertyAsString(FILENAME);
	}

	public void setRequestData(String newRequestData) {
		this.setProperty(REQUEST, newRequestData);
	}

	public String getRequestData() {
		return getPropertyAsString(REQUEST);
	}

	public void setTimeout(String newTimeout) {
		this.setProperty(FILENAME, newTimeout);
	}

	public int getTimeout() {
		return getPropertyAsInt(TIMEOUT);
	}

	public void setNoDelay(String newNoDelay) {
		this.setProperty(NODELAY, newNoDelay);
	}

	public boolean getNoDelay() {
		return getPropertyAsBoolean(NODELAY);
	}

	/**
	 * Returns a formatted string label describing this sampler Example output:
	 * Tcp://Tcp.nowhere.com/pub/README.txt
	 * 
	 * @return a formatted string label describing this sampler
	 */
	public String getLabel() {
		return ("tcp://" + this.getServer() + ":" + this.getPort());//$NON-NLS-1$
	}

	private static String getClassname() {
		String className = JMeterUtils.getPropDefault("tcp.handler", "TCPClientImpl");
		return className;
	}

	private static final String protoPrefix = "org.apache.jmeter.protocol.tcp.sampler.";

	private Class getClass(String className) {
		Class c = null;
		try {
			c = Class.forName(className, false, Thread.currentThread().getContextClassLoader());
		} catch (ClassNotFoundException e) {
			try {
				c = Class.forName(protoPrefix + className, false, Thread.currentThread().getContextClassLoader());
			} catch (ClassNotFoundException e1) {
				log.error("Could not find protocol class " + className);
			}
		}
		return c;

	}

	private TCPClient getProtocol() {
		TCPClient TCPClient = null;
		Class javaClass = getClass(getClassname());
		try {
			TCPClient = (TCPClient) javaClass.newInstance();
			if (log.isDebugEnabled()) {
				log.debug(this + "Created: " + getClassname() + "@" + Integer.toHexString(TCPClient.hashCode()));
			}
		} catch (Exception e) {
			log.error(this + " Exception creating: " + getClassname(), e);
		}
		return TCPClient;
	}

	public SampleResult sample(Entry e)// Entry tends to be ignored ...
	{
		log.debug(getLabel() + " " + getFilename() + " " + getUsername() + " " + getPassword());
		SampleResult res = new SampleResult();
		boolean isSuccessful = false;
		res.setSampleLabel(getName());// Use the test element name for the
										// label
		res.setSamplerData("Host: " + getServer() + " Port: " + getPort());
		res.sampleStart();
		try {
			Socket sock = getSocket();
			if (sock == null) {
				res.setResponseCode("500");
				res.setResponseMessage(except.toString());
			} else {
				InputStream is = sock.getInputStream();
				OutputStream os = sock.getOutputStream();
				String req = getRequestData();
				// TODO handle filenames
				res.setSamplerData(req);
				protocolHandler.write(os, req);
				String in = protocolHandler.read(is);
				res.setResponseData(in.getBytes());
				res.setDataType(SampleResult.TEXT);
				res.setResponseCodeOK();
				res.setResponseMessage("OK");
				isSuccessful = true;
				// Reset the status code if the message contains one
				if (STATUS_PREFIX.length() > 0) {
					int i = in.indexOf(STATUS_PREFIX);
					int j = in.indexOf(STATUS_SUFFIX, i + STATUS_PREFIX.length());
					if (i != -1 && j > i) {
						String rc = in.substring(i + STATUS_PREFIX.length(), j);
						res.setResponseCode(rc);
						isSuccessful = checkResponseCode(rc);
						if (haveStatusProps) {
							res.setResponseMessage(statusProps.getProperty(rc, "Status code not found in properties"));
						} else {
							res.setResponseMessage("No status property file");
						}
					} else {
						res.setResponseCode("999");
						res.setResponseMessage("Status value not found");
						isSuccessful = false;
					}
				}
			}
		} catch (IOException ex) {
<<<<<<< HEAD
			log.debug(getName(), ex);
=======
			log.debug("", ex);
>>>>>>> 468f6f96
			res.setResponseCode("500");
			res.setResponseMessage(ex.toString());
            closeSocket();
		} finally {
    		// Calculate response time
    		res.sampleEnd();
    
    		// Set if we were successful or not
    		res.setSuccessful(isSuccessful);
<<<<<<< HEAD
=======

			if (!isReUseConnection()) {
				closeSocket();
			}
>>>>>>> 468f6f96
        }

		return res;
	}

<<<<<<< HEAD
    /**
	 * @param rc
	 *            response code
=======
	/**
	 * @param rc response code
>>>>>>> 468f6f96
	 * @return whether this represents success or not
	 */
	private boolean checkResponseCode(String rc) {
		if (rc.compareTo("400") >= 0 && rc.compareTo("499") <= 0) {
			return false;
		}
		if (rc.compareTo("500") >= 0 && rc.compareTo("599") <= 0) {
			return false;
		}
		return true;
	}

    public void threadStarted() {
<<<<<<< HEAD
        log.debug(getName() + " Thread Started");
=======
        log.debug("Thread Started");
>>>>>>> 468f6f96
    }

    private void closeSocket() {
        Map cp = (Map) tp.get();
<<<<<<< HEAD
        if (hashKey==null) return;
        Socket con = (Socket) cp.remove(hashKey);
        if (con != null) {
            log.debug(getName()+" Closing socket for " + hashKey); //$NON-NLS-1$
            try {
                con.close();
            } catch (IOException e) {
                log.warn(getName()+" Error closing socket for "+hashKey+" "+e);  //$NON-NLS-1$
=======
        Socket con = (Socket) cp.remove(TCPKEY);
        if (con != null) {
            log.debug(this + " Closing connection " + con); //$NON-NLS-1$
            try {
                con.close();
            } catch (IOException e) {
                log.warn("Error closing socket "+e);
>>>>>>> 468f6f96
            }
        }
    }

    public void threadFinished() {
<<<<<<< HEAD
        log.debug(getName()+" Thread Finished");
=======
        log.debug("Thread Finished");
>>>>>>> 468f6f96
        closeSocket();
    }
}<|MERGE_RESOLUTION|>--- conflicted
+++ resolved
@@ -1,18 +1,10 @@
 /*
-<<<<<<< HEAD
- * Copyright 2003-2005 The Apache Software Foundation.
- *
- * Licensed under the Apache License, Version 2.0 (the "License");
- * you may not use this file except in compliance with the License.
- * You may obtain a copy of the License at
-=======
  * Licensed to the Apache Software Foundation (ASF) under one or more
  * contributor license agreements.  See the NOTICE file distributed with
  * this work for additional information regarding copyright ownership.
  * The ASF licenses this file to You under the Apache License, Version 2.0
  * (the "License"); you may not use this file except in compliance with
  * the License.  You may obtain a copy of the License at
->>>>>>> 468f6f96
  *
  *   http://www.apache.org/licenses/LICENSE-2.0
  *
@@ -69,15 +61,12 @@
 
 	public final static String REQUEST = "TCPSampler.request"; //$NON-NLS-1$
 
-<<<<<<< HEAD
-=======
 	public final static String RE_USE_CONNECTION = "TCPSampler.reUseConnection"; //$NON-NLS-1$
 
 	private final static String TCPKEY = "TCP"; //$NON-NLS-1$ key for HashMap
 
 	private final static String ERRKEY = "ERR"; //$NON-NLS-1$ key for HashMap
 
->>>>>>> 468f6f96
 	// If set, this is the regex that is used to extract the status from the
 	// response
 	// NOT implemented yet private final static String STATUS_REGEX =
@@ -117,11 +106,7 @@
 		}
 	}
 
-	/*
-     * The cache of TCP Connections - key is "hostname:port".
-     * The hostname is used as-is - no case conversion is done.
-     * This allows for more than one connection to a single host if required. 
-     */
+	/** the cache of TCP Connections */
 	private static ThreadLocal tp = new ThreadLocal() {
 		protected Object initialValue() {
 			return new HashMap();
@@ -129,13 +114,6 @@
 	};
 
 	private transient TCPClient protocolHandler;
-    
-    private transient String hashKey=null; // key for cache
-    
-    // Must save host details in case need to re-establish connection
-    private transient String hostName=null;
-    private transient int portNumber=-1;
-    private transient Exception except=null; // Used to pass back error from getSocket()
 
 	public TCPSampler() {
 		log.debug("Created " + this);
@@ -143,21 +121,13 @@
 		log.debug("Using Protocol Handler: " + protocolHandler.getClass().getName());
 	}
 
+	private String getError() {
+		Map cp = (Map) tp.get();
+		return (String) cp.get(ERRKEY);
+	}
+
 	private Socket getSocket() {
-        // Is this the first call? If so, set up the socket details
-        if (hashKey == null){
-            hostName = getServer();
-            portNumber = getPort();
-            hashKey=hostName + ":" + portNumber;
-            log.debug("Initialising socket "+hashKey);
-        }
 		Map cp = (Map) tp.get();
-<<<<<<< HEAD
-		Socket con = (Socket) cp.get(hashKey);
-		if (con != null) {
-			log.debug(this + " Reusing connection " + con); //$NON-NLS-1$
-			return con;
-=======
 		Socket con = null;
 		if (isReUseConnection()) {
 			con = (Socket) cp.get(TCPKEY);
@@ -165,28 +135,23 @@
 				log.debug(this + " Reusing connection " + con); //$NON-NLS-1$
 				return con;
 			}
->>>>>>> 468f6f96
 		}
 
 		// Not in cache, so create new one and cache it
 		try {
-			con = new Socket(hostName, portNumber);
+			con = new Socket(getServer(), getPort());
 			con.setSoTimeout(getTimeout());
 			con.setTcpNoDelay(getNoDelay());
 
 			log.debug(this + "  Timeout " + getTimeout() + " NoDelay " + getNoDelay()); //$NON-NLS-1$
 			log.debug("Created new connection " + con); //$NON-NLS-1$
-<<<<<<< HEAD
-			cp.put(hashKey, con);
-=======
 			cp.put(TCPKEY, con);
->>>>>>> 468f6f96
 		} catch (UnknownHostException e) {
 			log.warn("Unknown host for " + getLabel(), e);//$NON-NLS-1$
-            except=e;
+			cp.put(ERRKEY, e.toString());
 		} catch (IOException e) {
 			log.warn("Could not create socket for " + getLabel(), e); //$NON-NLS-1$
-            except=e;
+			cp.put(ERRKEY, e.toString());
 		}
 		return con;
 	}
@@ -314,7 +279,7 @@
 			Socket sock = getSocket();
 			if (sock == null) {
 				res.setResponseCode("500");
-				res.setResponseMessage(except.toString());
+				res.setResponseMessage(getError());
 			} else {
 				InputStream is = sock.getInputStream();
 				OutputStream os = sock.getOutputStream();
@@ -349,11 +314,7 @@
 				}
 			}
 		} catch (IOException ex) {
-<<<<<<< HEAD
-			log.debug(getName(), ex);
-=======
 			log.debug("", ex);
->>>>>>> 468f6f96
 			res.setResponseCode("500");
 			res.setResponseMessage(ex.toString());
             closeSocket();
@@ -363,26 +324,17 @@
     
     		// Set if we were successful or not
     		res.setSuccessful(isSuccessful);
-<<<<<<< HEAD
-=======
 
 			if (!isReUseConnection()) {
 				closeSocket();
 			}
->>>>>>> 468f6f96
         }
 
 		return res;
 	}
 
-<<<<<<< HEAD
-    /**
-	 * @param rc
-	 *            response code
-=======
 	/**
 	 * @param rc response code
->>>>>>> 468f6f96
 	 * @return whether this represents success or not
 	 */
 	private boolean checkResponseCode(String rc) {
@@ -396,25 +348,11 @@
 	}
 
     public void threadStarted() {
-<<<<<<< HEAD
-        log.debug(getName() + " Thread Started");
-=======
         log.debug("Thread Started");
->>>>>>> 468f6f96
     }
 
     private void closeSocket() {
         Map cp = (Map) tp.get();
-<<<<<<< HEAD
-        if (hashKey==null) return;
-        Socket con = (Socket) cp.remove(hashKey);
-        if (con != null) {
-            log.debug(getName()+" Closing socket for " + hashKey); //$NON-NLS-1$
-            try {
-                con.close();
-            } catch (IOException e) {
-                log.warn(getName()+" Error closing socket for "+hashKey+" "+e);  //$NON-NLS-1$
-=======
         Socket con = (Socket) cp.remove(TCPKEY);
         if (con != null) {
             log.debug(this + " Closing connection " + con); //$NON-NLS-1$
@@ -422,17 +360,12 @@
                 con.close();
             } catch (IOException e) {
                 log.warn("Error closing socket "+e);
->>>>>>> 468f6f96
             }
         }
     }
 
     public void threadFinished() {
-<<<<<<< HEAD
-        log.debug(getName()+" Thread Finished");
-=======
         log.debug("Thread Finished");
->>>>>>> 468f6f96
         closeSocket();
     }
 }
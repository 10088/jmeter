/*
 * Licensed to the Apache Software Foundation (ASF) under one or more
 * contributor license agreements.  See the NOTICE file distributed with
 * this work for additional information regarding copyright ownership.
 * The ASF licenses this file to You under the Apache License, Version 2.0
 * (the "License"); you may not use this file except in compliance with
 * the License.  You may obtain a copy of the License at
 * 
 * http://www.apache.org/licenses/LICENSE-2.0
 * 
 * Unless required by applicable law or agreed to in writing, software
 * distributed under the License is distributed on an "AS IS" BASIS, WITHOUT
 * WARRANTIES OR CONDITIONS OF ANY KIND, either express or implied. See the
 * License for the specific language governing permissions and limitations
 * under the License.
 *  
 */

/*
 * Created on Sep 15, 2004
 */
package org.apache.jmeter.gui;

import java.awt.BorderLayout;
import java.awt.Frame;
import java.awt.GridLayout;
import java.awt.event.ActionEvent;
import java.awt.event.ActionListener;
import java.lang.reflect.Method;
import java.util.HashMap;
import java.util.Map;

import javax.swing.JButton;
import javax.swing.JCheckBox;
import javax.swing.JDialog;
import javax.swing.JPanel;

import org.apache.jmeter.samplers.SampleSaveConfiguration;
import org.apache.jmeter.util.JMeterUtils;
import org.apache.jorphan.logging.LoggingManager;
import org.apache.jorphan.reflect.Functor;
import org.apache.log.Logger;

/**
 * Generates Configure pop-up dialogue for Listeners from all methods in SampleSaveConfiguration
 * with the signature "boolean saveXXX()". 
 * There must be a corresponding "void setXXX(boolean)" method, and a property save_XXX which is
 * used to name the field on the dialogue.
 * 
 * @author mstover
 */
public class SavePropertyDialog extends JDialog implements ActionListener {

    private static final Logger log = LoggingManager.getLoggerForClass();

	private static Map functors = new HashMap();

	private static final long serialVersionUID = 1;

    private static final String NAME_SAVE_PFX   = "save";  // $NON-NLS-1$ i.e. boolean saveXXX()
    private static final String NAME_SET_PREFIX = "set";   // $NON-NLS-1$ i.e. void setXXX(boolean)
    private static final String RESOURCE_PREFIX = "save_"; // $NON-NLS-1$ e.g. save_XXX property
    private static final int    NAME_SAVE_PFX_LEN = NAME_SAVE_PFX.length();

    private SampleSaveConfiguration saveConfig;

    public SavePropertyDialog(){
        log.warn("Constructor only intended for use in testing"); // $NON-NLS-1$
    }
	/**
	 * @param owner
	 * @param title
	 * @param modal
	 * @throws java.awt.HeadlessException
	 */
	public SavePropertyDialog(Frame owner, String title, boolean modal, SampleSaveConfiguration s)
	// throws HeadlessException
	{
		super(owner, title, modal);
		saveConfig = s;
		log.debug("SampleSaveConfiguration = " + saveConfig);// $NON-NLS-1$
		dialogInit();
	}

	private int countMethods(Method[] m) {
		int count = 0;
		for (int i = 0; i < m.length; i++) {
			if (m[i].getName().startsWith(NAME_SAVE_PFX)) {
				count++;
            }
		}
		return count;
	}

	/*
	 * (non-Javadoc)
	 * 
	 * @see javax.swing.JDialog#dialogInit()
	 */
	protected void dialogInit() {
		if (saveConfig != null) {
			super.dialogInit();
			this.getContentPane().setLayout(new BorderLayout());
			Method[] methods = SampleSaveConfiguration.class.getMethods();
			int x = (countMethods(methods) / 3) + 1;
			log.debug("grid panel is " + 3 + " by " + x);
			JPanel checkPanel = new JPanel(new GridLayout(x, 3));
			for (int i = 0; i < methods.length; i++) {
				String name = methods[i].getName();
<<<<<<< HEAD
				if (name.startsWith("save") && methods[i].getParameterTypes().length == 0) {
=======
				if (name.startsWith(NAME_SAVE_PFX) && methods[i].getParameterTypes().length == 0) {
>>>>>>> 468f6f96
					try {
						name = name.substring(NAME_SAVE_PFX_LEN);
						JCheckBox check = new JCheckBox(
                                JMeterUtils.getResString(RESOURCE_PREFIX + name)// $NON-NLS-1$
                                ,((Boolean) methods[i].invoke(saveConfig, new Object[0])).booleanValue());
						checkPanel.add(check, BorderLayout.NORTH);
						check.addActionListener(this);
                        String actionCommand = NAME_SET_PREFIX + name; // $NON-NLS-1$
						check.setActionCommand(actionCommand);
                        if (!functors.containsKey(actionCommand)) {
							functors.put(actionCommand, new Functor(actionCommand));
						}
					} catch (Exception e) {
						log.warn("Problem creating save config dialog", e);
					}
				}
			}
			getContentPane().add(checkPanel, BorderLayout.NORTH);
			JButton exit = new JButton(JMeterUtils.getResString("done")); // $NON-NLS-1$
			this.getContentPane().add(exit, BorderLayout.SOUTH);
			exit.addActionListener(new ActionListener() {
				public void actionPerformed(ActionEvent e) {
					dispose();
				}
			});
		}
	}

	/*
	 * (non-Javadoc)
	 * 
	 * @see java.awt.event.ActionListener#actionPerformed(java.awt.event.ActionEvent)
	 */
	public void actionPerformed(ActionEvent e) {
		String action = e.getActionCommand();
		Functor f = (Functor) functors.get(action);
		f.invoke(saveConfig, new Object[] {
                Boolean.valueOf(((JCheckBox) e.getSource()).isSelected()) });
	}

	/**
	 * @return Returns the saveConfig.
	 */
	public SampleSaveConfiguration getSaveConfig() {
		return saveConfig;
	}

	/**
	 * @param saveConfig
	 *            The saveConfig to set.
	 */
	public void setSaveConfig(SampleSaveConfiguration saveConfig) {
		this.saveConfig = saveConfig;
	}
}<|MERGE_RESOLUTION|>--- conflicted
+++ resolved
@@ -107,11 +107,7 @@
 			JPanel checkPanel = new JPanel(new GridLayout(x, 3));
 			for (int i = 0; i < methods.length; i++) {
 				String name = methods[i].getName();
-<<<<<<< HEAD
-				if (name.startsWith("save") && methods[i].getParameterTypes().length == 0) {
-=======
 				if (name.startsWith(NAME_SAVE_PFX) && methods[i].getParameterTypes().length == 0) {
->>>>>>> 468f6f96
 					try {
 						name = name.substring(NAME_SAVE_PFX_LEN);
 						JCheckBox check = new JCheckBox(

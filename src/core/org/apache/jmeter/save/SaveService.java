--- conflicted
+++ resolved
@@ -361,27 +361,6 @@
 
     static boolean checkVersions() {
 		versionsOK = true;
-<<<<<<< HEAD
-		checkVersion(BooleanPropertyConverter.class, "1.5");
-		checkVersion(HashTreeConverter.class, "1.3");
-		checkVersion(IntegerPropertyConverter.class, "1.4");
-		checkVersion(LongPropertyConverter.class, "1.4");
-		checkVersion(MultiPropertyConverter.class, "1.4");
-		checkVersion(SampleResultConverter.class, "1.10");
-		/*
-		 * Should check this, but tricky to do, because not built until later.
-		 * 
-		 * checkVersion(HTTPResultConverter.class, "1.6");
-		 * 
-		 */
-		checkVersion(StringPropertyConverter.class, "1.7");
-		checkVersion(TestElementConverter.class, "1.4");
-		checkVersion(TestElementPropertyConverter.class, "1.7");
-		checkVersion(ScriptWrapperConverter.class, "1.6");
-		checkVersion(TestResultWrapperConverter.class, "1.5");
-		if (!PROPVERSION.equalsIgnoreCase(propertiesVersion)) {
-			log.warn("Property file - expected " + PROPVERSION + ", found " + propertiesVersion);
-=======
 		checkVersion(BooleanPropertyConverter.class, "493779"); // $NON-NLS-1$
 		checkVersion(HashTreeConverter.class, "514283"); // $NON-NLS-1$
 		checkVersion(IntegerPropertyConverter.class, "493779"); // $NON-NLS-1$
@@ -407,7 +386,6 @@
 
         if (!PROPVERSION.equalsIgnoreCase(propertiesVersion)) {
 			log.warn("Bad _version - expected " + PROPVERSION + ", found " + propertiesVersion + ".");
->>>>>>> 468f6f96
 		}
         if (!FILEVERSION.equalsIgnoreCase(fileVersion)) {
             log.warn("Bad _file_version - expected " + FILEVERSION + ", found " + fileVersion +".");
